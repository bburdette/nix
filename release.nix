--- conflicted
+++ resolved
@@ -24,12 +24,8 @@
         inherit officialRelease;
 
         buildInputs =
-<<<<<<< HEAD
-          [ curl bison flex perl libxml2 libxslt
+          [ curl bison flex libxml2 libxslt
             bzip2 xz brotli
-=======
-          [ curl bison flex libxml2 libxslt bzip2 xz
->>>>>>> a75475ca
             pkgconfig sqlite libsodium boehmgc
             docbook5 docbook5_xsl
             autoconf-archive
@@ -75,18 +71,12 @@
         src = tarball;
 
         buildInputs =
-<<<<<<< HEAD
-          [ curl perl
+          [ curl
             bzip2 xz brotli
             openssl pkgconfig sqlite boehmgc
           ]
           ++ lib.optional (stdenv.isLinux || stdenv.isDarwin) libsodium
           ++ lib.optional (stdenv.isLinux || stdenv.isDarwin)
-=======
-          [ curl bzip2 xz openssl pkgconfig sqlite boehmgc ]
-          ++ lib.optional stdenv.isLinux libsodium
-          ++ lib.optional stdenv.isLinux
->>>>>>> a75475ca
             (aws-sdk-cpp.override {
               apis = ["s3"];
               customMemoryManagement = false;
