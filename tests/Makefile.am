--- conflicted
+++ resolved
@@ -8,11 +8,8 @@
   referrers.sh user-envs.sh logging.sh nix-build.sh misc.sh fixed.sh \
   gc-runtime.sh install-package.sh check-refs.sh filter-source.sh \
   remote-store.sh export.sh export-graph.sh negative-caching.sh \
-<<<<<<< HEAD
-  binary-patching.sh timeout.sh secure-drv-outputs.sh multiple-outputs.sh
-=======
-  binary-patching.sh timeout.sh secure-drv-outputs.sh nix-channel.sh
->>>>>>> 63227d43
+  binary-patching.sh timeout.sh secure-drv-outputs.sh nix-channel.sh \
+  multiple-outputs.sh
 
 XFAIL_TESTS =
 
