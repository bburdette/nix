#include "globals.hh"
#include "nar-info.hh"

namespace nix {

NarInfo::NarInfo(const Store & store, const std::string & s, const std::string & whence)
    : ValidPathInfo(StorePath(StorePath::dummy)) // FIXME: hack
{
    auto corrupt = [&]() {
        throw Error("NAR info file '%1%' is corrupt", whence);
    };

    auto parseHashField = [&](const string & s) {
        try {
            return Hash(s);
        } catch (BadHash &) {
            corrupt();
            return Hash(); // never reached
        }
    };

    bool havePath = false;

    size_t pos = 0;
    while (pos < s.size()) {

        size_t colon = s.find(':', pos);
        if (colon == std::string::npos) corrupt();

        std::string name(s, pos, colon - pos);

        size_t eol = s.find('\n', colon + 2);
        if (eol == std::string::npos) corrupt();

        std::string value(s, colon + 2, eol - colon - 2);

        if (name == "StorePath") {
            path = store.parseStorePath(value);
            havePath = true;
        }
        else if (name == "URL")
            url = value;
        else if (name == "Compression")
            compression = value;
        else if (name == "FileHash")
            fileHash = parseHashField(value);
        else if (name == "FileSize") {
            if (!string2Int(value, fileSize)) corrupt();
        }
        else if (name == "NarHash")
            narHash = parseHashField(value);
        else if (name == "NarSize") {
            if (!string2Int(value, narSize)) corrupt();
        }
        else if (name == "References") {
            auto refs = tokenizeString<Strings>(value, " ");
            if (!references.empty()) corrupt();
            for (auto & r : refs)
                references.insert(StorePath(r));
        }
        else if (name == "Deriver") {
            if (value != "unknown-deriver")
                deriver = StorePath(value);
        }
        else if (name == "System")
            system = value;
        else if (name == "Sig")
            sigs.insert(value);
        else if (name == "CA") {
            if (!ca.empty()) corrupt();
            ca = value;
        }

        pos = eol + 1;
    }

    if (compression == "") compression = "bzip2";

    if (!havePath || url.empty() || narSize == 0 || !narHash) corrupt();
}

std::string NarInfo::to_string(const Store & store) const
{
    std::string res;
    res += "StorePath: " + store.printStorePath(path) + "\n";
    res += "URL: " + url + "\n";
    assert(compression != "");
    res += "Compression: " + compression + "\n";
    assert(fileHash.type == HashType::SHA256);
<<<<<<< HEAD
    res += "FileHash: " + fileHash.to_string(Base::Base32) + "\n";
    res += "FileSize: " + std::to_string(fileSize) + "\n";
    assert(narHash.type == HashType::SHA256);
    res += "NarHash: " + narHash.to_string(Base::Base32) + "\n";
=======
    res += "FileHash: " + fileHash.to_string(Base::Base32, true) + "\n";
    res += "FileSize: " + std::to_string(fileSize) + "\n";
    assert(narHash.type == HashType::SHA256);
    res += "NarHash: " + narHash.to_string(Base::Base32, true) + "\n";
>>>>>>> 40526fbe
    res += "NarSize: " + std::to_string(narSize) + "\n";

    res += "References: " + concatStringsSep(" ", shortRefs()) + "\n";

    if (deriver)
        res += "Deriver: " + std::string(deriver->to_string()) + "\n";

    if (!system.empty())
        res += "System: " + system + "\n";

    for (auto sig : sigs)
        res += "Sig: " + sig + "\n";

    if (!ca.empty())
        res += "CA: " + ca + "\n";

    return res;
}

}<|MERGE_RESOLUTION|>--- conflicted
+++ resolved
@@ -87,17 +87,10 @@
     assert(compression != "");
     res += "Compression: " + compression + "\n";
     assert(fileHash.type == HashType::SHA256);
-<<<<<<< HEAD
-    res += "FileHash: " + fileHash.to_string(Base::Base32) + "\n";
-    res += "FileSize: " + std::to_string(fileSize) + "\n";
-    assert(narHash.type == HashType::SHA256);
-    res += "NarHash: " + narHash.to_string(Base::Base32) + "\n";
-=======
     res += "FileHash: " + fileHash.to_string(Base::Base32, true) + "\n";
     res += "FileSize: " + std::to_string(fileSize) + "\n";
     assert(narHash.type == HashType::SHA256);
     res += "NarHash: " + narHash.to_string(Base::Base32, true) + "\n";
->>>>>>> 40526fbe
     res += "NarSize: " + std::to_string(narSize) + "\n";
 
     res += "References: " + concatStringsSep(" ", shortRefs()) + "\n";
