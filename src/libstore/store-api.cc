--- conflicted
+++ resolved
@@ -1031,45 +1031,6 @@
     return {uri, params};
 }
 
-<<<<<<< HEAD
-ref<Store> openStore(const std::string & uri_,
-    const Store::Params & extraParams)
-{
-    auto [uri, uriParams] = splitUriAndParams(uri_);
-    auto params = extraParams;
-    params.insert(uriParams.begin(), uriParams.end());
-
-    for (auto fun : *RegisterStoreImplementation::implementations) {
-        auto store = fun(uri, params);
-        if (store) {
-            store->warnUnknownSettings();
-            return ref<Store>(store);
-        }
-    }
-
-    throw Error("don't know how to open Nix store '%s'", uri);
-}
-
-
-// Specific prefixes are handled by the specific types of store, while here we
-// handle the general cases not covered by the other ones.
-static RegisterStoreImplementation regStore([](
-    const std::string & uri, const Store::Params & params)
-    -> std::shared_ptr<Store>
-{
-     auto stateDir = get(params, "state").value_or(settings.nixStateDir);
-     if (uri == "" || uri == "auto") {
-        if (access(stateDir.c_str(), R_OK | W_OK) == 0)
-            return std::make_shared<LocalStore>(params);
-        else if (pathExists(settings.nixDaemonSocketFile))
-            return std::make_shared<UDSRemoteStore>(params);
-        else
-            return std::make_shared<LocalStore>(params);
-     } else {
-         return nullptr;
-     }
-});
-=======
 static bool isNonUriPath(const std::string & spec) {
     return
         // is not a URL
@@ -1079,41 +1040,28 @@
         && spec.find("/") != std::string::npos;
 }
 
-StoreType getStoreType(const std::string & uri, const std::string & stateDir)
-{
-    if (uri == "daemon") {
-        return tDaemon;
-    } else if (uri == "local" || isNonUriPath(uri)) {
-        return tLocal;
-    } else if (uri == "" || uri == "auto") {
+std::shared_ptr<Store> openFromNonUri(const std::string & uri, const Store::Params & params)
+{
+    if (uri == "" || uri == "auto") {
+        auto stateDir = get(params, "state").value_or(settings.nixStateDir);
         if (access(stateDir.c_str(), R_OK | W_OK) == 0)
-            return tLocal;
+            return std::make_shared<LocalStore>(params);
         else if (pathExists(settings.nixDaemonSocketFile))
-            return tDaemon;
+            return std::make_shared<UDSRemoteStore>(params);
         else
-            return tLocal;
+            return std::make_shared<LocalStore>(params);
+    } else if (uri == "daemon") {
+        return std::make_shared<UDSRemoteStore>(params);
+    } else if (uri == "local") {
+        return std::make_shared<LocalStore>(params);
+    } else if (isNonUriPath(uri)) {
+        Store::Params params2 = params;
+        params2["root"] = absPath(uri);
+        return std::make_shared<LocalStore>(params2);
     } else {
-        return tOther;
-    }
-}
-
-std::shared_ptr<Store> openFromNonUri(const std::string & uri, const Store::Params & params)
-{
-    switch (getStoreType(uri, get(params, "state").value_or(settings.nixStateDir))) {
-        case tDaemon:
-            return std::shared_ptr<Store>(std::make_shared<UDSRemoteStore>(params));
-        case tLocal: {
-            Store::Params params2 = params;
-            if (isNonUriPath(uri)) {
-                params2["root"] = absPath(uri);
-            }
-            return std::shared_ptr<Store>(std::make_shared<LocalStore>(params2));
-        }
-        default:
-            return nullptr;
-    }
-}
->>>>>>> 5080d4e7
+        return nullptr;
+    }
+}
 
 ref<Store> openStore(const std::string & uri_,
     const Store::Params & extraParams)
