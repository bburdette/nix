--- conflicted
+++ resolved
@@ -103,13 +103,8 @@
                 addURI(state, attrs, attr.name, attr.value->string.s);
             else if (attr.value->type() == nBool)
                 attrs.emplace(attr.name, Explicit<bool>{attr.value->boolean});
-<<<<<<< HEAD
-            else if (attr.value->type == tInt)
+            else if (attr.value->type == nInt)
                 attrs.emplace(attr.name, uint64_t(attr.value->integer));
-=======
-            else if (attr.value->type() == nInt)
-                attrs.emplace(attr.name, attr.value->integer);
->>>>>>> a93916b1
             else
                 throw TypeError("fetchTree argument '%s' is %s while a string, Boolean or integer is expected",
                     attr.name, showType(*attr.value));
