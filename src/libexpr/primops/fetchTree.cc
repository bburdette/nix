#include "primops.hh"
#include "eval-inline.hh"
#include "store-api.hh"
#include "fetchers.hh"
#include "filetransfer.hh"

#include <ctime>
#include <iomanip>

namespace nix {

void emitTreeAttrs(
    EvalState & state,
    const fetchers::Tree & tree,
    std::shared_ptr<const fetchers::Input> input,
    Value & v)
{
    state.mkAttrs(v, 8);

    auto storePath = state.store->printStorePath(tree.storePath);

    mkString(*state.allocAttr(v, state.sOutPath), storePath, PathSet({storePath}));

    assert(tree.info.narHash);
    mkString(*state.allocAttr(v, state.symbols.create("narHash")),
<<<<<<< HEAD
        tree.info.narHash.to_string(Base::SRI));
=======
        tree.info.narHash.to_string(Base::SRI, true));
>>>>>>> 40526fbe

    if (input->getRev()) {
        mkString(*state.allocAttr(v, state.symbols.create("rev")), input->getRev()->gitRev());
        mkString(*state.allocAttr(v, state.symbols.create("shortRev")), input->getRev()->gitShortRev());
    }

    if (tree.info.revCount)
        mkInt(*state.allocAttr(v, state.symbols.create("revCount")), *tree.info.revCount);

    if (tree.info.lastModified)
        mkString(*state.allocAttr(v, state.symbols.create("lastModified")),
            fmt("%s", std::put_time(std::gmtime(&*tree.info.lastModified), "%Y%m%d%H%M%S")));

    v.attrs->sort();
}

static void prim_fetchTree(EvalState & state, const Pos & pos, Value * * args, Value & v)
{
    settings.requireExperimentalFeature("flakes");

    std::shared_ptr<const fetchers::Input> input;
    PathSet context;

    state.forceValue(*args[0]);

    if (args[0]->type == tAttrs) {
        state.forceAttrs(*args[0], pos);

        fetchers::Attrs attrs;

        for (auto & attr : *args[0]->attrs) {
            state.forceValue(*attr.value);
            if (attr.value->type == tString)
                attrs.emplace(attr.name, attr.value->string.s);
            else if (attr.value->type == tBool)
                attrs.emplace(attr.name, attr.value->boolean);
            else
                throw TypeError("fetchTree argument '%s' is %s while a string or Boolean is expected",
                    attr.name, showType(*attr.value));
        }

        if (!attrs.count("type"))
            throw Error({
                .hint = hintfmt("attribute 'type' is missing in call to 'fetchTree'"),
                .nixCode = NixCode { .errPos = pos }
            });

        input = fetchers::inputFromAttrs(attrs);
    } else
        input = fetchers::inputFromURL(state.coerceToString(pos, *args[0], context, false, false));

    if (evalSettings.pureEval && !input->isImmutable())
        throw Error("in pure evaluation mode, 'fetchTree' requires an immutable input");

    // FIXME: use fetchOrSubstituteTree
    auto [tree, input2] = input->fetchTree(state.store);

    if (state.allowedPaths)
        state.allowedPaths->insert(tree.actualPath);

    emitTreeAttrs(state, tree, input2, v);
}

static RegisterPrimOp r("fetchTree", 1, prim_fetchTree);

static void fetch(EvalState & state, const Pos & pos, Value * * args, Value & v,
    const string & who, bool unpack, std::string name)
{
    std::optional<std::string> url;
    std::optional<Hash> expectedHash;

    state.forceValue(*args[0]);

    if (args[0]->type == tAttrs) {

        state.forceAttrs(*args[0], pos);

        for (auto & attr : *args[0]->attrs) {
            string n(attr.name);
            if (n == "url")
                url = state.forceStringNoCtx(*attr.value, *attr.pos);
            else if (n == "sha256")
<<<<<<< HEAD
                expectedHash = Hash(state.forceStringNoCtx(*attr.value, *attr.pos), HashType::SHA256);
=======
                expectedHash = newHashAllowEmpty(state.forceStringNoCtx(*attr.value, *attr.pos), HashType::SHA256);
>>>>>>> 40526fbe
            else if (n == "name")
                name = state.forceStringNoCtx(*attr.value, *attr.pos);
            else
                throw EvalError({
                    .hint = hintfmt("unsupported argument '%s' to '%s'", attr.name, who),
                    .nixCode = NixCode { .errPos = *attr.pos }
                });
            }

        if (!url)
            throw EvalError({
                .hint = hintfmt("'url' argument required"),
                .nixCode = NixCode { .errPos = pos }
            });
    } else
        url = state.forceStringNoCtx(*args[0], pos);

    url = resolveUri(*url);

    state.checkURI(*url);

    if (name == "")
        name = baseNameOf(*url);

    if (evalSettings.pureEval && !expectedHash)
        throw Error("in pure evaluation mode, '%s' requires a 'sha256' argument", who);

    auto storePath =
        unpack
        ? fetchers::downloadTarball(state.store, *url, name, (bool) expectedHash).storePath
        : fetchers::downloadFile(state.store, *url, name, (bool) expectedHash).storePath;

    auto path = state.store->toRealPath(storePath);

    if (expectedHash) {
        auto hash = unpack
            ? state.store->queryPathInfo(storePath)->narHash
            : hashFile(HashType::SHA256, path);
        if (hash != *expectedHash)
            throw Error((unsigned int) 102, "hash mismatch in file downloaded from '%s':\n  wanted: %s\n  got:    %s",
                *url, expectedHash->to_string(Base::Base32, true), hash.to_string(Base::Base32, true));
    }

    if (state.allowedPaths)
        state.allowedPaths->insert(path);

    mkString(v, path, PathSet({path}));
}

static void prim_fetchurl(EvalState & state, const Pos & pos, Value * * args, Value & v)
{
    fetch(state, pos, args, v, "fetchurl", false, "");
}

static void prim_fetchTarball(EvalState & state, const Pos & pos, Value * * args, Value & v)
{
    fetch(state, pos, args, v, "fetchTarball", true, "source");
}

static RegisterPrimOp r2("__fetchurl", 1, prim_fetchurl);
static RegisterPrimOp r3("fetchTarball", 1, prim_fetchTarball);

}<|MERGE_RESOLUTION|>--- conflicted
+++ resolved
@@ -23,11 +23,7 @@
 
     assert(tree.info.narHash);
     mkString(*state.allocAttr(v, state.symbols.create("narHash")),
-<<<<<<< HEAD
-        tree.info.narHash.to_string(Base::SRI));
-=======
         tree.info.narHash.to_string(Base::SRI, true));
->>>>>>> 40526fbe
 
     if (input->getRev()) {
         mkString(*state.allocAttr(v, state.symbols.create("rev")), input->getRev()->gitRev());
@@ -110,11 +106,7 @@
             if (n == "url")
                 url = state.forceStringNoCtx(*attr.value, *attr.pos);
             else if (n == "sha256")
-<<<<<<< HEAD
-                expectedHash = Hash(state.forceStringNoCtx(*attr.value, *attr.pos), HashType::SHA256);
-=======
                 expectedHash = newHashAllowEmpty(state.forceStringNoCtx(*attr.value, *attr.pos), HashType::SHA256);
->>>>>>> 40526fbe
             else if (n == "name")
                 name = state.forceStringNoCtx(*attr.value, *attr.pos);
             else
