#include "command.hh"
#include "store-api.hh"
#include "references.hh"
#include "common-args.hh"
#include "json.hh"

using namespace nix;

struct CmdMakeContentAddressable : StorePathsCommand, MixJSON
{
    CmdMakeContentAddressable()
    {
        realiseMode = Build;
    }

    std::string description() override
    {
        return "rewrite a path or closure to content-addressable form";
    }

    Examples examples() override
    {
        return {
            Example{
                "To create a content-addressable representation of GNU Hello (but not its dependencies):",
                "nix make-content-addressable nixpkgs.hello"
            },
            Example{
                "To compute a content-addressable representation of the current NixOS system closure:",
                "nix make-content-addressable -r /run/current-system"
            },
        };
    }

    Category category() override { return catUtility; }

    void run(ref<Store> store, StorePaths storePaths) override
    {
        auto paths = store->topoSortPaths(StorePathSet(storePaths.begin(), storePaths.end()));

        std::reverse(paths.begin(), paths.end());

        std::map<StorePath, StorePath> remappings;

        auto jsonRoot = json ? std::make_unique<JSONObject>(std::cout) : nullptr;
        auto jsonRewrites = json ? std::make_unique<JSONObject>(jsonRoot->object("rewrites")) : nullptr;

        for (auto & path : paths) {
            auto pathS = store->printStorePath(path);
            auto oldInfo = store->queryPathInfo(path);
            std::string oldHashPart(path.hashPart());

            StringSink sink;
            store->narFromPath(path, sink);

            StringMap rewrites;

            StorePathSet references;
            bool hasSelfReference = false;
            for (auto & ref : oldInfo->references) {
                if (ref == path)
                    hasSelfReference = true;
                else {
                    auto i = remappings.find(ref);
                    auto replacement = i != remappings.end() ? i->second : ref;
                    // FIXME: warn about unremapped paths?
                    if (replacement != ref)
                        rewrites.insert_or_assign(store->printStorePath(ref), store->printStorePath(replacement));
                    references.insert(std::move(replacement));
                }
            }

            *sink.s = rewriteStrings(*sink.s, rewrites);

            HashModuloSink hashModuloSink(htSHA256, oldHashPart);
            hashModuloSink((unsigned char *) sink.s->data(), sink.s->size());

            auto narHash = hashModuloSink.finish().first;

            ValidPathInfo info(store->makeFixedOutputPath(FileIngestionMethod::Recursive, narHash, path.name(), references, hasSelfReference));
            info.references = std::move(references);
            if (hasSelfReference) info.references.insert(info.path);
            info.narHash = narHash;
            info.narSize = sink.s->size();
<<<<<<< HEAD
            info.ca = makeFixedOutputCA(FileIngestionMethod::Recursive, *info.narHash);
=======
            info.ca = FixedOutputHash {
                .method = FileIngestionMethod::Recursive,
                .hash = info.narHash,
            };
>>>>>>> 015e1c21

            if (!json)
                printInfo("rewrote '%s' to '%s'", pathS, store->printStorePath(info.path));

            auto source = sinkToSource([&](Sink & nextSink) {
                RewritingSink rsink2(oldHashPart, std::string(info.path.hashPart()), nextSink);
                rsink2((unsigned char *) sink.s->data(), sink.s->size());
                rsink2.flush();
            });

            store->addToStore(info, *source);

            if (json)
                jsonRewrites->attr(store->printStorePath(path), store->printStorePath(info.path));

            remappings.insert_or_assign(std::move(path), std::move(info.path));
        }
    }
};

static auto r1 = registerCommand<CmdMakeContentAddressable>("make-content-addressable");<|MERGE_RESOLUTION|>--- conflicted
+++ resolved
@@ -82,14 +82,10 @@
             if (hasSelfReference) info.references.insert(info.path);
             info.narHash = narHash;
             info.narSize = sink.s->size();
-<<<<<<< HEAD
-            info.ca = makeFixedOutputCA(FileIngestionMethod::Recursive, *info.narHash);
-=======
             info.ca = FixedOutputHash {
                 .method = FileIngestionMethod::Recursive,
-                .hash = info.narHash,
+                .hash = *info.narHash,
             };
->>>>>>> 015e1c21
 
             if (!json)
                 printInfo("rewrote '%s' to '%s'", pathS, store->printStorePath(info.path));
