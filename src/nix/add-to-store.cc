--- conflicted
+++ resolved
@@ -53,31 +53,19 @@
 
         auto narHash = hashString(htSHA256, *sink.s);
 
-        Hash hash;
-        switch (ingestionMethod) {
-        case FileIngestionMethod::Recursive: {
-            hash = narHash;
-            break;
-        }
-        case FileIngestionMethod::Flat: {
+        Hash hash = narHash;
+        if (ingestionMethod == FileIngestionMethod::Flat) {
             HashSink hsink(htSHA256);
             readFile(path, hsink);
             hash = hsink.finish().first;
-            break;
-        }
         }
 
         ValidPathInfo info(store->makeFixedOutputPath(ingestionMethod, hash, *namePart));
         info.narHash = narHash;
         info.narSize = sink.s->size();
         info.ca = std::optional { FixedOutputHash {
-<<<<<<< HEAD
             .method = ingestionMethod,
             .hash = hash,
-=======
-            .method = FileIngestionMethod::Recursive,
-            .hash = *info.narHash,
->>>>>>> a785b3ed
         } };
 
         if (!dryRun) {
