#include "logging.hh"
#include "util.hh"

#include <atomic>
#include <nlohmann/json.hpp>
#include <iostream>

namespace nix {

static thread_local ActivityId curActivity = 0;

ActivityId getCurActivity()
{
    return curActivity;
}
void setCurActivity(const ActivityId activityId)
{
    curActivity = activityId;
}

Logger * logger = makeDefaultLogger();

void Logger::warn(const std::string & msg)
{
    log(Verbosity::Warn, ANSI_YELLOW "warning:" ANSI_NORMAL " " + msg);
}

void Logger::writeToStdout(std::string_view s)
{
    std::cout << s << "\n";
}

class SimpleLogger : public Logger
{
public:

    bool systemd, tty;

    SimpleLogger()
    {
        systemd = getEnv("IN_SYSTEMD") == "1";
        tty = isatty(STDERR_FILENO);
    }

    void log(Verbosity lvl, const FormatOrString & fs) override
    {
        if (lvl > verbosity) return;

        std::string prefix;

        if (systemd) {
            char c;
            switch (lvl) {
            case Verbosity::Error: c = '3'; break;
            case Verbosity::Warn: c = '4'; break;
            case Verbosity::Info: c = '5'; break;
            case Verbosity::Talkative: case Verbosity::Chatty: c = '6'; break;
            default: c = '7';
            }
            prefix = std::string("<") + c + ">";
        }

        writeToStderr(prefix + filterANSIEscapes(fs.s, !tty) + "\n");
    }

    void startActivity(ActivityId act, Verbosity lvl, ActivityType type,
        const std::string & s, const Fields & fields, ActivityId parent)
        override
    {
        if (lvl <= verbosity && !s.empty())
            log(lvl, s + "...");
    }
};

Verbosity verbosity = Verbosity::Info;

void warnOnce(bool & haveWarned, const FormatOrString & fs)
{
    if (!haveWarned) {
        warn(fs.s);
        haveWarned = true;
    }
}

void writeToStderr(const string & s)
{
    try {
        writeFull(STDERR_FILENO, s, false);
    } catch (SysError & e) {
        /* Ignore failing writes to stderr.  We need to ignore write
           errors to ensure that cleanup code that logs to stderr runs
           to completion if the other side of stderr has been closed
           unexpectedly. */
    }
}

Logger * makeDefaultLogger()
{
    return new SimpleLogger();
}

std::atomic<uint64_t> nextId{(uint64_t) getpid() << 32};

Activity::Activity(Logger & logger, Verbosity lvl, ActivityType type,
    const std::string & s, const Logger::Fields & fields, ActivityId parent)
    : logger(logger), id(nextId++)
{
    logger.startActivity(id, lvl, type, s, fields, parent);
}

struct JSONLogger : Logger
{
    Logger & prevLogger;

    JSONLogger(Logger & prevLogger) : prevLogger(prevLogger) { }

    void addFields(nlohmann::json & json, const Fields & fields)
    {
        if (fields.empty()) return;
        auto & arr = json["fields"] = nlohmann::json::array();
        for (auto & f : fields)
            if (f.type == Logger::Field::tInt)
                arr.push_back(f.i);
            else if (f.type == Logger::Field::tString)
                arr.push_back(f.s);
            else
                abort();
    }

    void write(const nlohmann::json & json)
    {
        prevLogger.log(Verbosity::Error, "@nix " + json.dump());
    }

    void log(Verbosity lvl, const FormatOrString & fs) override
    {
        nlohmann::json json;
        json["action"] = "msg";
        json["level"] = lvl;
        json["msg"] = fs.s;
        write(json);
    }

    void startActivity(ActivityId act, Verbosity lvl, ActivityType type,
        const std::string & s, const Fields & fields, ActivityId parent) override
    {
        nlohmann::json json;
        json["action"] = "start";
        json["id"] = act;
        json["level"] = lvl;
        json["type"] = type;
        json["text"] = s;
        addFields(json, fields);
        // FIXME: handle parent
        write(json);
    }

    void stopActivity(ActivityId act) override
    {
        nlohmann::json json;
        json["action"] = "stop";
        json["id"] = act;
        write(json);
    }

    void result(ActivityId act, ResultType type, const Fields & fields) override
    {
        nlohmann::json json;
        json["action"] = "result";
        json["id"] = act;
        json["type"] = type;
        addFields(json, fields);
        write(json);
    }
};

Logger * makeJSONLogger(Logger & prevLogger)
{
    return new JSONLogger(prevLogger);
}

static Logger::Fields getFields(nlohmann::json & json)
{
    Logger::Fields fields;
    for (auto & f : json) {
        if (f.type() == nlohmann::json::value_t::number_unsigned)
            fields.emplace_back(Logger::Field(f.get<uint64_t>()));
        else if (f.type() == nlohmann::json::value_t::string)
            fields.emplace_back(Logger::Field(f.get<std::string>()));
        else throw Error("unsupported JSON type %d", (int) f.type());
    }
    return fields;
}

bool handleJSONLogMessage(const std::string & msg,
    const Activity & act, std::map<ActivityId, Activity> & activities, bool trusted)
{
    if (!hasPrefix(msg, "@nix ")) return false;

    try {
        auto json = nlohmann::json::parse(std::string(msg, 5));

        std::string action = json["action"];

        if (action == "start") {
            auto type = (ActivityType) json["type"];
<<<<<<< HEAD
            if (trusted || type == ActivityType::Download)
=======
            if (trusted || type == actFileTransfer)
>>>>>>> f60ce4fa
                activities.emplace(std::piecewise_construct,
                    std::forward_as_tuple(json["id"]),
                    std::forward_as_tuple(*logger, (Verbosity) json["level"], type,
                        json["text"], getFields(json["fields"]), act.id));
        }

        else if (action == "stop")
            activities.erase((ActivityId) json["id"]);

        else if (action == "result") {
            auto i = activities.find((ActivityId) json["id"]);
            if (i != activities.end())
                i->second.result((ResultType) json["type"], getFields(json["fields"]));
        }

        else if (action == "setPhase") {
            std::string phase = json["phase"];
            act.result(ResultType::SetPhase, phase);
        }

        else if (action == "msg") {
            std::string msg = json["msg"];
            logger->log((Verbosity) json["level"], msg);
        }

    } catch (std::exception & e) {
        printError("bad log message from builder: %s", e.what());
    }

    return true;
}

Activity::~Activity() {
    try {
        logger.stopActivity(id);
    } catch (...) {
        ignoreException();
    }
}

}<|MERGE_RESOLUTION|>--- conflicted
+++ resolved
@@ -204,11 +204,7 @@
 
         if (action == "start") {
             auto type = (ActivityType) json["type"];
-<<<<<<< HEAD
             if (trusted || type == ActivityType::Download)
-=======
-            if (trusted || type == actFileTransfer)
->>>>>>> f60ce4fa
                 activities.emplace(std::piecewise_construct,
                     std::forward_as_tuple(json["id"]),
                     std::forward_as_tuple(*logger, (Verbosity) json["level"], type,
